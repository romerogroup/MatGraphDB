<<<<<<< HEAD
DB_NAME:  'materials_project_nelements_2'
N_CORES: 8



USER: "neo4j"
PASSWORD: "password"
LOCATION: "bolt://localhost:7687"
GRAPH_DB_NAME: 'test2'
=======
DB_NAME:  'materials_project_nelements_3'
N_CORES: 20
>>>>>>> a332a950
<|MERGE_RESOLUTION|>--- conflicted
+++ resolved
@@ -1,4 +1,3 @@
-<<<<<<< HEAD
 DB_NAME:  'materials_project_nelements_2'
 N_CORES: 8
 
@@ -8,7 +7,11 @@
 PASSWORD: "password"
 LOCATION: "bolt://localhost:7687"
 GRAPH_DB_NAME: 'test2'
-=======
-DB_NAME:  'materials_project_nelements_3'
-N_CORES: 20
->>>>>>> a332a950
+
+
+
+
+USER: "neo4j"
+PASSWORD: "password"
+LOCATION: "bolt://localhost:7687"
+GRAPH_DB_NAME: 'test2'