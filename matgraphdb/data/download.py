from glob import glob
import os
import shutil
import json
from dotenv import load_dotenv
import time
from mp_api.client import MPRester
from parquetdb import ParquetDB, config

config.logging_config.loggers.parquetdb.level='DEBUG'
config.apply()

load_dotenv()

MP_API_KEY=os.getenv('MP_API_KEY')

def chunk_list(input_list, chunk_size):
    # Create an empty list to hold the chunks
    chunks = []
    # Iterate over the start index of each chunk
    for i in range(0, len(input_list), chunk_size):
        # Append a chunk of the specified size to the chunks list
        chunks.append(input_list[i:i + chunk_size])
    return chunks


def download_materials(save_dir, chunk_size=10000, **kwargs):
    """
    Downloads materials from the Materials Project database and saves them in chunks of 10000 materials per JSON file.
    https://github.com/materialsproject/api/tree/main/mp_api/client/routes/materials

    Args:
        save_dir (str): The directory where the downloaded materials will be saved.
        kwargs (dict): A dictionary of keyword arguments to pass to the MPRester.summary._search method.

    Returns:
        None
    """
<<<<<<< HEAD
    os.makedirs(save_dir, exist_ok=True)
    
    with MPRester(MP_API_KEY) as mpr:
        summary_docs = mpr.materials.summary._search(all_fields=True, **kwargs)

    print("Generating chunked json files database")
    summary_doc_chunks = chunk_list(summary_docs, chunk_size)
    for i_chunk,doc_chunk in enumerate(summary_doc_chunks):
        materials_database_dict={'entries':[]}
        for doc in doc_chunk:
            materials_database_dict['entries'].append(doc.dict())

        json_file = os.path.join(save_dir, f'materials_chunk_{i_chunk}.json')
        with open(json_file, 'w') as f:
            json.dump(materials_database_dict, f)
            
        print(f"Saved {json_file}")

def download_materials_data(save_dir,  endpoint, material_ids, chunk_size=10000, use_search_docs=False):
    """The size is limited by the MPRester API, which is 10000 materials per request.
    """
    chunks = chunk_list(material_ids, chunk_size=chunk_size)
=======
    with MPRester(MP_API_KEY) as mpr:
        summary_docs = mpr.materials.summary._search(all_fields=True, **kwargs)

    print('-'*200)
    print("Generating chunked json files database")
    print('-'*200)

    os.makedirs(save_dir, exist_ok=True)
    
    # Convert all documents to dictionaries
    all_materials = []
    for doc in summary_docs:
        summary_doc_dict = doc.dict()
        all_materials.append(summary_doc_dict)
    
    # Split into chunks of 10000
    chunks = chunk_list(all_materials, chunk_size=chunk_size)
    
    # Save each chunk to a separate file
    for i, chunk in enumerate(chunks):
        json_file = os.path.join(save_dir, f'materials_chunk_{i}.json')
        with open(json_file, 'w') as f:
            json.dump(chunk, f, indent=4)
        print(f"Saved chunk {i} with {len(chunk)} materials")

    print('-'*200)

def download_materials_data(save_dir, endpoint, material_ids):
    chunks = chunk_list(material_ids, chunk_size=10000)
>>>>>>> 36aa872f

    final_save_dir = os.path.join(save_dir, endpoint)
    os.makedirs(final_save_dir, exist_ok=True)

<<<<<<< HEAD
    for i_chunk,chunk in enumerate(chunks[:]):
        
        with MPRester(MP_API_KEY) as mpr:
            if use_search_docs:
                docs = eval(f"mpr.materials.{endpoint}.search_docs(material_ids=chunk, all_fields=True)")
            else:
                docs = eval(f"mpr.materials.{endpoint}.search(material_ids=chunk, all_fields=True)")
        print("Generating directory json files database")

        materials_database_dict={'entries':[]}
        for doc in docs[:]:
            materials_database_dict['entries'].append(doc.dict())
            
        json_file = os.path.join(final_save_dir, f'{endpoint}_chunk_{i_chunk}.json')
        with open(json_file, 'w') as f:
            json.dump(materials_database_dict, f)

=======
    for i, chunk in enumerate(chunks):
        with MPRester(MP_API_KEY) as mpr:
            docs = eval(f"mpr.materials.{endpoint}.search(material_ids=chunk, all_fields=True)")

        print('-'*200)
        print(f"Processing chunk {i}")
        print('-'*200)

        # Convert all documents in this chunk to dictionaries
        chunk_data = []
        for doc in docs:
            doc_dict = doc.dict()
            chunk_data.append(doc_dict)
        
        # Save the entire chunk to a single file
        json_file = os.path.join(final_save_dir, f'{endpoint}_chunk_{i}.json')
        with open(json_file, 'w') as f:
            json.dump(chunk_data, f, indent=4)
        
        print(f"Saved {len(chunk_data)} documents to chunk {i}")
>>>>>>> 36aa872f
        print('-'*200)

def download_molecules(save_dir, chunk_size=10000):
    """
    Downloads materials from the Materials Project database.
    https://github.com/materialsproject/api/tree/main/mp_api/client/routes/materials

    Args:
        save_dir (str): The directory where the downloaded materials will be saved.
        kwargs (dict): A dictionary of keyword arguments to pass to the MPRester.summary._search method.

    Returns:
        None
    """
    os.makedirs(save_dir, exist_ok=True)
    

    with MPRester(MP_API_KEY, monty_decode=False, use_document_model=False) as mpr:
        summary_docs = mpr.molecules.summary.search()
        with open(os.path.join(save_dir, 'molecules_summary.json'), 'w') as f:
            json.dump(summary_docs, f)

    # summary_doc_chunks = chunk_list(summary_docs, chunk_size)

    
    # for i_chunk,doc_chunk in enumerate(summary_doc_chunks):
    #     database_dict={'entries':[]}
    #     for doc in doc_chunk:
    #         database_dict['entries'].append(doc.dict())

    #     json_file = os.path.join(save_dir, f'molecules_chunk_{i_chunk}.json')
    #     with open(json_file, 'w') as f:
    #         json.dump(database_dict, f)
            
    #     print(f"Saved {json_file}")

def download_molecules_data(save_dir, endpoint, molecules_ids, chunk_size=10000):
    chunks = chunk_list(molecules_ids, chunk_size=chunk_size)

    final_save_dir=os.path.join(save_dir,endpoint)
    os.makedirs(final_save_dir,exist_ok=True)
    
    for i_chunk,chunk in enumerate(chunks[:]):
        with MPRester(MP_API_KEY) as mpr:
            docs = eval(f"mpr.molecules.{endpoint}.search(molecules_ids=chunk, all_fields=True)")
        print("Generating directory json files database")

        materials_database_dict={'entries':[]}
        for doc in docs[:]:
            materials_database_dict['entries'].append(doc.dict())
            
        json_file = os.path.join(final_save_dir, f'{endpoint}_chunk_{i_chunk}.json')
        with open(json_file, 'w') as f:
            json.dump(materials_database_dict, f)

        print('-'*200)
        

    

if __name__=='__main__':
<<<<<<< HEAD
    
    
    external_dir=os.path.join('data','external')
    
    materials_dir = os.path.join(external_dir,'materials_project','materials')
    materials_parquetdb_dir=os.path.join(external_dir,'materials_project', 'materials_ParquetDB')
    
    molecules_dir = os.path.join(external_dir,'materials_project','molecules')
    molecules_parquetdb_dir=os.path.join(external_dir,'materials_project', 'molecules_ParquetDB')
=======
    from matgraphdb import config
    
    external_dir=os.path.join(config.data_dir,'external')
>>>>>>> 36aa872f
    
    # Using the Mprester API
    # with MPRester(api_key=MP_API_KEY) as mpr:
    #     elasticity_doc = mpr.elasticity.search(material_ids=["mp-66"])
    #     print(dir(elasticity_doc[0]))
    #     print(elasticity_doc)
    
    ################################################################################################
    ################################################################################################
    # Download stable materials
    ################################################################################################
    ################################################################################################

<<<<<<< HEAD
    # Initial screening of materials
    
    # materials_filter={
    #                 'nsites_max':40,
    #                 'energy_above_hull_min':0,
    #                 'energy_above_hull_max':0.2
    #                 }
    # # materials_filter={
    # #                 'nsites_max':2,
    # #                 'energy_above_hull_min':0,
    # #                 'energy_above_hull_max':0.025
    # #                 }
    
    
    endpoint='materials_summary'
    # download_materials(save_dir=os.path.join(materials_dir,endpoint), chunk_size=10000, **materials_filter)

    # db=ParquetDB(endpoint, dir=parquetdb_dir)
    # chunk_files = glob(os.path.join(materials_dir, endpoint, "*.json"))
    # db.drop_dataset()
    # for i,chunk_file in enumerate(chunk_files[:]):
    #     print("Processing", chunk_file)
    #     with open(chunk_file, "r") as f:
    #         data = json.load(f)
    #     # for entry in data['entries']:
    #     #     for site in entry['structure_graph']['structure']['sites']:
    #     #         for species in site['species']:
    #     #             species['spin']=0
    #     #             if 'spin' in species.keys():
    #     #                 species.pop('spin')
    #     db.create(data['entries'], treat_fields_as_ragged=['csm','valences'])
    # table=db.read()
    # print(table.shape)
    
=======
    materials_summary_dir=os.path.join(external_dir,'materials_project','materials_summary')

    materials_filter={
                    'nsites_max':40,
                    'energy_above_hull_min':0,
                    'energy_above_hull_max':0.2
                    }
    download_materials(save_dir=materials_summary_dir, chunk_size=10000, **materials_filter)
    
    # material_ids = [file.split('.')[0] for file in os.listdir(save_dir) if file.endswith('.json')]

    # save_dir=os.path.join(external_dir,'materials_project')

    
    # download_materials_data(save_dir, endpoint='cehmenv', material_ids=material_ids)
    # download_materials_data(save_dir, endpoint='bonds', material_ids=material_ids)
    # download_materials_data(save_dir, endpoint='elasticity', material_ids=material_ids)
    # download_materials_data(save_dir, endpoint='piezoelectric', material_ids=material_ids)
    # download_materials_data(save_dir, endpoint='thermo', material_ids=material_ids)
    # download_materials_data(save_dir, endpoint='dielectric', material_ids=material_ids)
    # download_materials_data(save_dir, endpoint='oxidation_states', material_ids=material_ids)
    # download_materials_data(save_dir, endpoint='phonon', material_ids=material_ids)



>>>>>>> 36aa872f

    ###################################################################################################
    ###################################################################################################
    # Download materials data
    ###################################################################################################
    ###################################################################################################
    
    
    # db=ParquetDB('materials_summary', dir=materials_parquetdb_dir)
    # material_ids_table = db.read(columns=['material_id'])
    # material_ids = material_ids_table['material_id'].combine_chunks().to_pylist()
    
    ###################################################################################################
    # endpoint='chemenv'
    # # download_materials_data(materials_dir, endpoint=endpoint, material_ids=material_ids)
    # db = ParquetDB(dataset_name=endpoint, dir=materials_parquetdb_dir)
    # chunk_files = glob(os.path.join(materials_dir, endpoint, "*.json"))
    # db.drop_dataset()
    # for i,chunk_file in enumerate(chunk_files[:]):
    #     print("Processing", chunk_file)
    #     with open(chunk_file, "r") as f:
    #         data = json.load(f)
    #     # for entry in data['entries']:
    #     #     for site in entry['structure_graph']['structure']['sites']:
    #     #         for species in site['species']:
    #     #             species['spin']=0
    #     #             if 'spin' in species.keys():
    #     #                 species.pop('spin')
    #     db.create(data['entries'], treat_fields_as_ragged=['csm','valences'])
    # table=db.read()
    # print(table.shape)
    
    
    # #################################################################################################
    
    # endpoint='elasticity'
    # # download_materials_data(materials_dir, endpoint=endpoint, material_ids=material_ids)
    # db = ParquetDB(dataset_name=endpoint, dir=materials_parquetdb_dir)
    # chunk_files = glob(os.path.join(materials_dir, endpoint, "*.json"))
    # db.drop_dataset()
    # for i,chunk_file in enumerate(chunk_files[:]):
    #     print("Processing", chunk_file)
    #     with open(chunk_file, "r") as f:
    #         data = json.load(f)
    #     db.create(data['entries'], treat_fields_as_ragged=['fitting_data'])
    # table=db.read()
    # print(table.shape)

    # #################################################################################################
    
    # endpoint='bonds'
    # # download_materials_data(materials_dir, endpoint=endpoint, material_ids=material_ids)
    # db = ParquetDB(dataset_name=endpoint, dir=materials_parquetdb_dir)
    # chunk_files = glob(os.path.join(materials_dir, endpoint, "*.json"))
    # db.drop_dataset()
    # for i,chunk_file in enumerate(chunk_files[:]):
    #     print("Processing", chunk_file)
    #     with open(chunk_file, "r") as f:
    #         data = json.load(f)
    #     for entry in data['entries']:
    #         for site in entry['structure_graph']['structure']['sites']:
    #             for species in site['species']:
    #                 species['spin']=0
    #                 if 'spin' in species.keys():
    #                     species.pop('spin')
    #     db.create(data['entries'], treat_fields_as_ragged=['bond_length_stats','bond_types'])
    # table=db.read()
    # print(table.shape)
    
    # ################################################################################################
    
    # endpoint='piezoelectric'
    # # download_materials_data(materials_dir, endpoint=endpoint, material_ids=material_ids)
    # db = ParquetDB(dataset_name=endpoint, dir=materials_parquetdb_dir)
    # chunk_files = glob(os.path.join(materials_dir, endpoint, "*.json"))
    # db.drop_dataset()
    # for i,chunk_file in enumerate(chunk_files[:]):
    #     print("Processing", chunk_file)
    #     with open(chunk_file, "r") as f:
    #         data = json.load(f)
    #     # for entry in data['entries']:
    #     #     for site in entry['structure_graph']['structure']['sites']:
    #     #         for species in site['species']:
    #     #             species['spin']=0
    #     #             if 'spin' in species.keys():
    #     #                 species.pop('spin')
    #     db.create(data['entries'])
    # table=db.read()
    # print(table.shape)

    # ################################################################################################
    
    # endpoint='thermo'
    # # download_materials_data(materials_dir, endpoint=endpoint, material_ids=material_ids)
    # db = ParquetDB(dataset_name=endpoint, dir=materials_parquetdb_dir)
    # chunk_files = glob(os.path.join(materials_dir, endpoint, "*.json"))
    # db.drop_dataset()
    # for i,chunk_file in enumerate(chunk_files[:]):
    #     print("Processing", chunk_file)
    #     with open(chunk_file, "r") as f:
    #         data = json.load(f)
    #     for entry in data['entries'][:]:
    #         entry.pop('entries')
    #         # for key,value in entry:
    #         #     print(key,value)
    #         #     entry['entries']
                
    #     #     for site in entry['structure_graph']['structure']['sites']:
    #     #         for species in site['species']:
    #     #             species['spin']=0
    #     #             if 'spin' in species.keys():
    #     #                 species.pop('spin')
    #     db.create(data['entries'])
    # table=db.read()
    # print(table.shape)

    # ################################################################################################
    
    # endpoint='dielectric'
    # # download_materials_data(materials_dir, endpoint=endpoint, material_ids=material_ids)
    # db = ParquetDB(dataset_name=endpoint, dir=materials_parquetdb_dir)
    # chunk_files = glob(os.path.join(materials_dir, endpoint, "*.json"))
    # db.drop_dataset()
    # for i,chunk_file in enumerate(chunk_files[:]):
    #     print("Processing", chunk_file)
    #     with open(chunk_file, "r") as f:
    #         data = json.load(f)
    #     # for entry in data['entries'][:]:
    #         # entry.pop('entries')
    #         # for key,value in entry:
    #         #     print(key,value)
    #         #     entry['entries']
                
    #     #     for site in entry['structure_graph']['structure']['sites']:
    #     #         for species in site['species']:
    #     #             species['spin']=0
    #     #             if 'spin' in species.keys():
    #     #                 species.pop('spin')
    #     db.create(data['entries'])
    # table=db.read()
    # print(table.shape)

    # ################################################################################################
    
    # endpoint='oxidation_states'
    # # download_materials_data(materials_dir, endpoint=endpoint, material_ids=material_ids)
    # db = ParquetDB(dataset_name=endpoint, dir=materials_parquetdb_dir)
    # chunk_files = glob(os.path.join(materials_dir, endpoint, "*.json"))
    # db.drop_dataset()
    # for i,chunk_file in enumerate(chunk_files[:]):
    #     print("Processing", chunk_file)
    #     with open(chunk_file, "r") as f:
    #         data = json.load(f)
    #     for entry in data['entries'][:]:
    #         for site in entry['structure']['sites']:
    #             for species in site['species']:
    #                 species['spin']=0
    #                 if 'spin' in species.keys():
    #                     species.pop('spin')
    #     db.create(data['entries'])
    # table=db.read()
    # print(table.shape)
    
    
    # ################################################################################################
    
    # endpoint='electronic_structure'
    # # download_materials_data(materials_dir, endpoint=endpoint, material_ids=material_ids)
    # db = ParquetDB(dataset_name=endpoint, dir=materials_parquetdb_dir)
    # chunk_files = glob(os.path.join(materials_dir, endpoint, "*.json"))
    # db.drop_dataset()
    # for i,chunk_file in enumerate(chunk_files[:]):
    #     print("Processing", chunk_file)
    #     with open(chunk_file, "r") as f:
    #         data = json.load(f)
    #     # for entry in data['entries'][:]:
    #         # entry.pop('entries')
    #         # for key,value in entry:
    #         #     print(key,value)
    #         #     entry['entries']
                
    #     #     for site in entry['structure_graph']['structure']['sites']:
    #     #         for species in site['species']:
    #     #             species['spin']=0
    #     #             if 'spin' in species.keys():
    #     #                 species.pop('spin')
    #     db.create(data['entries'])
    # table=db.read()
    # print(table.shape)

    # ################################################################################################
    
    # endpoint='phonon'
    # # download_materials_data(materials_dir, endpoint=endpoint, material_ids=material_ids)
    # db = ParquetDB(dataset_name=endpoint, dir=materials_parquetdb_dir)
    # chunk_files = glob(os.path.join(materials_dir, endpoint, "*.json"))
    # db.drop_dataset()
    # for i,chunk_file in enumerate(chunk_files[:]):
    #     print("Processing", chunk_file)
    #     with open(chunk_file, "r") as f:
    #         data = json.load(f)
    #     # for entry in data['entries'][:]:
    #         # entry.pop('entries')
    #         # for key,value in entry:
    #         #     print(key,value)
    #         #     entry['entries']
                
    #     #     for site in entry['structure_graph']['structure']['sites']:
    #     #         for species in site['species']:
    #     #             species['spin']=0
    #     #             if 'spin' in species.keys():
    #     #                 species.pop('spin')
    #     db.create(data['entries'], convert_to_fixed_shape=False)
    # table=db.read()
    # print(table.shape)


    # ################################################################################################
    
    # endpoint='absorption'
    # # download_materials_data(materials_dir, endpoint=endpoint, material_ids=material_ids)
    # db = ParquetDB(dataset_name=endpoint, dir=materials_parquetdb_dir)
    # chunk_files = glob(os.path.join(materials_dir, endpoint, "*.json"))
    # db.drop_dataset()
    # for i,chunk_file in enumerate(chunk_files[:]):
    #     print("Processing", chunk_file)
    #     with open(chunk_file, "r") as f:
    #         data = json.load(f)
    #     # for entry in data['entries'][:]:
    #         # entry.pop('entries')
    #         # for key,value in entry:
    #         #     print(key,value)
    #         #     entry['entries']
                
    #     #     for site in entry['structure_graph']['structure']['sites']:
    #     #         for species in site['species']:
    #     #             species['spin']=0
    #     #             if 'spin' in species.keys():
    #     #                 species.pop('spin')
    #     db.create(data['entries'])
    # table=db.read()
    # print(table.shape)

    # ################################################################################################
    
    # endpoint='eos'
    # # download_materials_data(materials_dir, endpoint=endpoint, material_ids=material_ids)
    # db = ParquetDB(dataset_name=endpoint, dir=materials_parquetdb_dir)
    # chunk_files = glob(os.path.join(materials_dir, endpoint, "*.json"))
    # db.drop_dataset()
    # for i,chunk_file in enumerate(chunk_files[:]):
    #     print("Processing", chunk_file)
    #     with open(chunk_file, "r") as f:
    #         data = json.load(f)
    #     # for entry in data['entries'][:]:
    #     #     for site in entry['structure']['sites']:
    #     #         for species in site['species']:
    #     #             species['spin']=0
    #     #             if 'spin' in species.keys():
    #     #                 species.pop('spin')
    #     db.create(data['entries'], treat_fields_as_ragged=['energies','volumes'])
    # table=db.read()
    # print(table.shape)

    # ################################################################################################
    
    # endpoint='grain_boundaries'
    # download_materials_data(materials_dir, endpoint=endpoint, material_ids=material_ids)
    # db = ParquetDB(dataset_name=endpoint, dir=materials_parquetdb_dir)
    # chunk_files = glob(os.path.join(materials_dir, endpoint, "*.json"))
    # db.drop_dataset()
    # for i,chunk_file in enumerate(chunk_files[:]):
    #     print("Processing", chunk_file)
    #     with open(chunk_file, "r") as f:
    #         data = json.load(f)
    #     for entry in data['entries'][:1]:
    #         for key,value in entry.items():
    #             print(key,value)
    #         for site in entry['initi']['sites']:
    #             for species in site['species']:
    #                 species['spin']=0
    #                 if 'spin' in species.keys():
    #                     species.pop('spin')
    #     db.create(data['entries'],convert_to_fixed_shape=False)
    # table=db.read()
    # print(table.shape)

    # ################################################################################################

    # endpoint='provenance'
    # download_materials_data(materials_dir, endpoint=endpoint, material_ids=material_ids)
    # db = ParquetDB(dataset_name=endpoint, dir=materials_parquetdb_dir)
    # chunk_files = glob(os.path.join(materials_dir, endpoint, "*.json"))
    # db.drop_dataset()
    # for i,chunk_file in enumerate(chunk_files[:]):
    #     print("Processing", chunk_file)
    #     with open(chunk_file, "r") as f:
    #         data = json.load(f)
    #     # for entry in data['entries'][:]:
    #         # entry.pop('entries')
    #         # for key,value in entry:
    #         #     print(key,value)
    #         #     entry['entries']
                
    #     #     for site in entry['structure_graph']['structure']['sites']:
    #     #         for species in site['species']:
    #     #             species['spin']=0
    #     #             if 'spin' in species.keys():
    #     #                 species.pop('spin')
    #     db.create(data['entries'])
    # table=db.read()
    # print(table.shape)

    # ################################################################################################
    
    # endpoint='magnetism'
    # # download_materials_data(materials_dir, endpoint=endpoint, material_ids=material_ids)
    # db = ParquetDB(dataset_name=endpoint, dir=materials_parquetdb_dir)
    # chunk_files = glob(os.path.join(materials_dir, endpoint, "*.json"))
    # db.drop_dataset()
    # for i,chunk_file in enumerate(chunk_files[:]):
    #     print("Processing", chunk_file)
    #     with open(chunk_file, "r") as f:
    #         data = json.load(f)
    #     # for entry in data['entries'][:]:
    #         # entry.pop('entries')
    #         # for key,value in entry:
    #         #     print(key,value)
    #         #     entry['entries']
                
    #     #     for site in entry['structure_graph']['structure']['sites']:
    #     #         for species in site['species']:
    #     #             species['spin']=0
    #     #             if 'spin' in species.keys():
    #     #                 species.pop('spin')
    #     db.create(data['entries'], treat_fields_as_ragged=['magmoms'])
    # table=db.read()
    # print(table.shape)

    # ################################################################################################
    
    # endpoint='robocrys'
    # download_materials_data(materials_dir, endpoint=endpoint, material_ids=material_ids, use_search_docs=True)
    # db = ParquetDB(dataset_name=endpoint, dir=materials_parquetdb_dir)
    # chunk_files = glob(os.path.join(materials_dir, endpoint, "*.json"))
    # db.drop_dataset()
    # for i,chunk_file in enumerate(chunk_files[:]):
    #     print("Processing", chunk_file)
    #     with open(chunk_file, "r") as f:
    #         data = json.load(f)
    #     # for entry in data['entries'][:]:
    #         # entry.pop('entries')
    #         # for key,value in entry:
    #         #     print(key,value)
    #         #     entry['entries']
                
    #     #     for site in entry['structure_graph']['structure']['sites']:
    #     #         for species in site['species']:
    #     #             species['spin']=0
    #     #             if 'spin' in species.keys():
    #     #                 species.pop('spin')
    #     db.create(data['entries'])
    # table=db.read()
    # print(table.shape)

    # ################################################################################################
    
    # endpoint='similarity'
    # download_materials_data(materials_dir, endpoint=endpoint, material_ids=material_ids)
    # db = ParquetDB(dataset_name=endpoint, dir=materials_parquetdb_dir)
    # chunk_files = glob(os.path.join(materials_dir, endpoint, "*.json"))
    # db.drop_dataset()
    # for i,chunk_file in enumerate(chunk_files[:]):
    #     print("Processing", chunk_file)
    #     with open(chunk_file, "r") as f:
    #         data = json.load(f)
    #     # for entry in data['entries'][:]:
    #         # entry.pop('entries')
    #         # for key,value in entry:
    #         #     print(key,value)
    #         #     entry['entries']
                
    #     #     for site in entry['structure_graph']['structure']['sites']:
    #     #         for species in site['species']:
    #     #             species['spin']=0
    #     #             if 'spin' in species.keys():
    #     #                 species.pop('spin')
    #     db.create(data['entries'])
    # table=db.read()
    # print(table.shape)
    
    # ################################################################################################

    # endpoint='summary'
    # download_materials_data(materials_dir, endpoint=endpoint, material_ids=material_ids)
    # db = ParquetDB(dataset_name=endpoint, dir=materials_parquetdb_dir)
    # chunk_files = glob(os.path.join(materials_dir, endpoint, "*.json"))
    # db.drop_dataset()
    # for i,chunk_file in enumerate(chunk_files[:]):
    #     print("Processing", chunk_file)
    #     with open(chunk_file, "r") as f:
    #         data = json.load(f)
    #     # for entry in data['entries'][:]:
    #         # entry.pop('entries')
    #         # for key,value in entry:
    #         #     print(key,value)
    #         #     entry['entries']
                
    #     #     for site in entry['structure_graph']['structure']['sites']:
    #     #         for species in site['species']:
    #     #             species['spin']=0
    #     #             if 'spin' in species.keys():
    #     #                 species.pop('spin')
    #     db.create(data['entries'])
    # table=db.read()
    # print(table.shape)
    
    # ################################################################################################
    
    # endpoint='synthesis'
    # download_materials_data(materials_dir, endpoint=endpoint, material_ids=material_ids)
    # db = ParquetDB(dataset_name=endpoint, dir=materials_parquetdb_dir)
    # chunk_files = glob(os.path.join(materials_dir, endpoint, "*.json"))
    # db.drop_dataset()
    # for i,chunk_file in enumerate(chunk_files[:]):
    #     print("Processing", chunk_file)
    #     with open(chunk_file, "r") as f:
    #         data = json.load(f)
    #     # for entry in data['entries'][:]:
    #         # entry.pop('entries')
    #         # for key,value in entry:
    #         #     print(key,value)
    #         #     entry['entries']
                
    #     #     for site in entry['structure_graph']['structure']['sites']:
    #     #         for species in site['species']:
    #     #             species['spin']=0
    #     #             if 'spin' in species.keys():
    #     #                 species.pop('spin')
    #     db.create(data['entries'])
    # table=db.read()
    # print(table.shape)
    
    
    # ################################################################################################
    
    # endpoint='surface_properties'
    # download_materials_data(materials_dir, endpoint=endpoint, material_ids=material_ids)
    # db = ParquetDB(dataset_name=endpoint, dir=materials_parquetdb_dir)
    # chunk_files = glob(os.path.join(materials_dir, endpoint, "*.json"))
    # db.drop_dataset()
    # for i,chunk_file in enumerate(chunk_files[:]):
    #     print("Processing", chunk_file)
    #     with open(chunk_file, "r") as f:
    #         data = json.load(f)
    #     # for entry in data['entries'][:]:
    #         # entry.pop('entries')
    #         # for key,value in entry:
    #         #     print(key,value)
    #         #     entry['entries']
                
    #     #     for site in entry['structure_graph']['structure']['sites']:
    #     #         for species in site['species']:
    #     #             species['spin']=0
    #     #             if 'spin' in species.keys():
    #     #                 species.pop('spin')
    #     db.create(data['entries'])
    # table=db.read()
    # print(table.shape)
    
    
    # ################################################################################################
    

    
    ################################################################################################
    ################################################################################################
    # Download stable molecules
    ################################################################################################
    ################################################################################################

    # Initial screening of materials
    
    endpoint='molecules_summary'
    download_molecules(save_dir=os.path.join(molecules_dir, endpoint), chunk_size=100000)
    db=ParquetDB(endpoint, dir=molecules_parquetdb_dir)
    chunk_files = glob(os.path.join(molecules_dir, endpoint, "*.json"))
    db.drop_dataset()
    for i,chunk_file in enumerate(chunk_files[:]):
        print("Processing", chunk_file)
        with open(chunk_file, "r") as f:
            data = json.load(f)
        # for entry in data['entries']:
        #     for site in entry['structure_graph']['structure']['sites']:
        #         for species in site['species']:
        #             species['spin']=0
        #             if 'spin' in species.keys():
        #                 species.pop('spin')
        db.create(data['entries'])
    table=db.read()
    print(table.shape)
    
    
    
    ###################################################################################################
    ###################################################################################################
    # Download molecules data
    ###################################################################################################
    ###################################################################################################
    
    
    # endpoint='synthesis'
    # download_materials_data(os.path.join(external_dir,'materials_project'), endpoint=endpoint, material_ids=material_ids)
    # db = ParquetDB(dataset_name=endpoint, dir=parquetdb_dir)
    # chunk_files = glob(os.path.join(external_dir, "materials_project", endpoint, "*.json"))
    # db.drop_dataset()
    # for i,chunk_file in enumerate(chunk_files[:]):
    #     print("Processing", chunk_file)
    #     with open(chunk_file, "r") as f:
    #         data = json.load(f)
    #     # for entry in data['entries'][:]:
    #         # entry.pop('entries')
    #         # for key,value in entry:
    #         #     print(key,value)
    #         #     entry['entries']
                
    #     #     for site in entry['structure_graph']['structure']['sites']:
    #     #         for species in site['species']:
    #     #             species['spin']=0
    #     #             if 'spin' in species.keys():
    #     #                 species.pop('spin')
    #     db.create(data['entries'])
    # table=db.read()
    # print(table.shape)
    
    
    
    
    # download_materials(save_dir=os.path.join(EXTERNAL_DATA_DIR,'molecules','json_database'))
    # external_dir=os.path.join(EXTERNAL_DATA_DIR,'molecules','json_database')
    # molecules_ids = [file.split('.')[0] for file in os.listdir(external_dir) if file.endswith('.json')]

    # save_dir=os.path.join(EXTERNAL_DATA_DIR,'molecules')
    
    
    
    
    
    
    
    

    # download_molecules_data(save_dir, endpoint='jcesr', molecules_ids=molecules_ids)
    # download_molecules_data(save_dir, endpoint='redox', molecules_ids=molecules_ids)
    # download_molecules_data(save_dir, endpoint='vibrations', molecules_ids=molecules_ids)
    # download_molecules_data(save_dir, endpoint='thermo', molecules_ids=molecules_ids)
    # download_molecules_data(save_dir, endpoint='bonding', molecules_ids=molecules_ids)
    # download_molecules_data(save_dir, endpoint='orbitals', molecules_ids=molecules_ids)<|MERGE_RESOLUTION|>--- conflicted
+++ resolved
@@ -25,6 +25,7 @@
 
 
 def download_materials(save_dir, chunk_size=10000, **kwargs):
+def download_materials(save_dir, chunk_size=10000, **kwargs):
     """
     Downloads materials from the Materials Project database and saves them in chunks of 10000 materials per JSON file.
     https://github.com/materialsproject/api/tree/main/mp_api/client/routes/materials
@@ -36,7 +37,6 @@
     Returns:
         None
     """
-<<<<<<< HEAD
     os.makedirs(save_dir, exist_ok=True)
     
     with MPRester(MP_API_KEY) as mpr:
@@ -59,42 +59,10 @@
     """The size is limited by the MPRester API, which is 10000 materials per request.
     """
     chunks = chunk_list(material_ids, chunk_size=chunk_size)
-=======
-    with MPRester(MP_API_KEY) as mpr:
-        summary_docs = mpr.materials.summary._search(all_fields=True, **kwargs)
-
-    print('-'*200)
-    print("Generating chunked json files database")
-    print('-'*200)
-
-    os.makedirs(save_dir, exist_ok=True)
-    
-    # Convert all documents to dictionaries
-    all_materials = []
-    for doc in summary_docs:
-        summary_doc_dict = doc.dict()
-        all_materials.append(summary_doc_dict)
-    
-    # Split into chunks of 10000
-    chunks = chunk_list(all_materials, chunk_size=chunk_size)
-    
-    # Save each chunk to a separate file
-    for i, chunk in enumerate(chunks):
-        json_file = os.path.join(save_dir, f'materials_chunk_{i}.json')
-        with open(json_file, 'w') as f:
-            json.dump(chunk, f, indent=4)
-        print(f"Saved chunk {i} with {len(chunk)} materials")
-
-    print('-'*200)
-
-def download_materials_data(save_dir, endpoint, material_ids):
-    chunks = chunk_list(material_ids, chunk_size=10000)
->>>>>>> 36aa872f
 
     final_save_dir = os.path.join(save_dir, endpoint)
     os.makedirs(final_save_dir, exist_ok=True)
 
-<<<<<<< HEAD
     for i_chunk,chunk in enumerate(chunks[:]):
         
         with MPRester(MP_API_KEY) as mpr:
@@ -112,28 +80,6 @@
         with open(json_file, 'w') as f:
             json.dump(materials_database_dict, f)
 
-=======
-    for i, chunk in enumerate(chunks):
-        with MPRester(MP_API_KEY) as mpr:
-            docs = eval(f"mpr.materials.{endpoint}.search(material_ids=chunk, all_fields=True)")
-
-        print('-'*200)
-        print(f"Processing chunk {i}")
-        print('-'*200)
-
-        # Convert all documents in this chunk to dictionaries
-        chunk_data = []
-        for doc in docs:
-            doc_dict = doc.dict()
-            chunk_data.append(doc_dict)
-        
-        # Save the entire chunk to a single file
-        json_file = os.path.join(final_save_dir, f'{endpoint}_chunk_{i}.json')
-        with open(json_file, 'w') as f:
-            json.dump(chunk_data, f, indent=4)
-        
-        print(f"Saved {len(chunk_data)} documents to chunk {i}")
->>>>>>> 36aa872f
         print('-'*200)
 
 def download_molecules(save_dir, chunk_size=10000):
@@ -195,7 +141,6 @@
     
 
 if __name__=='__main__':
-<<<<<<< HEAD
     
     
     external_dir=os.path.join('data','external')
@@ -205,11 +150,6 @@
     
     molecules_dir = os.path.join(external_dir,'materials_project','molecules')
     molecules_parquetdb_dir=os.path.join(external_dir,'materials_project', 'molecules_ParquetDB')
-=======
-    from matgraphdb import config
-    
-    external_dir=os.path.join(config.data_dir,'external')
->>>>>>> 36aa872f
     
     # Using the Mprester API
     # with MPRester(api_key=MP_API_KEY) as mpr:
@@ -223,7 +163,6 @@
     ################################################################################################
     ################################################################################################
 
-<<<<<<< HEAD
     # Initial screening of materials
     
     # materials_filter={
@@ -258,33 +197,6 @@
     # table=db.read()
     # print(table.shape)
     
-=======
-    materials_summary_dir=os.path.join(external_dir,'materials_project','materials_summary')
-
-    materials_filter={
-                    'nsites_max':40,
-                    'energy_above_hull_min':0,
-                    'energy_above_hull_max':0.2
-                    }
-    download_materials(save_dir=materials_summary_dir, chunk_size=10000, **materials_filter)
-    
-    # material_ids = [file.split('.')[0] for file in os.listdir(save_dir) if file.endswith('.json')]
-
-    # save_dir=os.path.join(external_dir,'materials_project')
-
-    
-    # download_materials_data(save_dir, endpoint='cehmenv', material_ids=material_ids)
-    # download_materials_data(save_dir, endpoint='bonds', material_ids=material_ids)
-    # download_materials_data(save_dir, endpoint='elasticity', material_ids=material_ids)
-    # download_materials_data(save_dir, endpoint='piezoelectric', material_ids=material_ids)
-    # download_materials_data(save_dir, endpoint='thermo', material_ids=material_ids)
-    # download_materials_data(save_dir, endpoint='dielectric', material_ids=material_ids)
-    # download_materials_data(save_dir, endpoint='oxidation_states', material_ids=material_ids)
-    # download_materials_data(save_dir, endpoint='phonon', material_ids=material_ids)
-
-
-
->>>>>>> 36aa872f
 
     ###################################################################################################
     ###################################################################################################
